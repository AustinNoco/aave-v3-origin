// SPDX-License-Identifier: BUSL-1.1
pragma solidity ^0.8.0;

import 'forge-std/Test.sol';

import {AToken} from 'aave-v3-core/contracts/protocol/tokenization/AToken.sol';
import {Errors} from 'aave-v3-core/contracts/protocol/libraries/helpers/Errors.sol';
import {TestnetERC20} from 'aave-v3-periphery/contracts/mocks/testnet-helpers/TestnetERC20.sol';
import {ConfiguratorInputTypes} from 'aave-v3-core/contracts/protocol/pool/PoolConfigurator.sol';
import {IDefaultInterestRateStrategyV2} from 'aave-v3-core/contracts/protocol/pool/DefaultReserveInterestRateStrategyV2.sol';
import {TestnetProcedures, TestVars, TestReserveConfig} from '../utils/TestnetProcedures.sol';

contract PoolConfiguratorInitReservesTest is TestnetProcedures {
  event ReserveInitialized(
    address indexed asset,
    address indexed aToken,
    address stableDebtToken,
    address variableDebtToken,
    address interestRateStrategyAddress
  );

  function setUp() public {
    initTestEnvironment();
  }

<<<<<<< HEAD
  function test_initReserves_singleAsset(bool isVirtualAccActive) public {
    TestnetERC20 newToken = new TestnetERC20('Misc Token', 'MISC', 18, poolAdmin);

    TestVars memory t;
    t.aTokenName = 'Misc AToken';
    t.aTokenSymbol = 'aMISC';
    t.variableDebtName = 'Variable Debt Misc';
    t.variableDebtSymbol = 'varDebtMISC';
    t.rateStrategy = report.defaultInterestRateStrategyV2;
    t.interestRateData = abi.encode(
      IDefaultInterestRateStrategyV2.InterestRateData({
        optimalUsageRatio: 80_00,
        baseVariableBorrowRate: 1_00,
        variableRateSlope1: 4_00,
        variableRateSlope2: 60_00
      })
    );
=======
  function test_initReserves_validNumberOfAssets(TestVars[128] memory t, uint8 length) public {
    vm.assume(length > 0 && length < 128);
>>>>>>> 109595d0
    uint256 previousListedAssets = contracts.poolProxy.getReservesList().length;
    uint256 maxListings = contracts.poolProxy.MAX_NUMBER_RESERVES() - previousListedAssets + 1;
    vm.assume(length < maxListings);

    ConfiguratorInputTypes.InitReserveInput[]
<<<<<<< HEAD
      memory input = new ConfiguratorInputTypes.InitReserveInput[](1);

    input[0] = ConfiguratorInputTypes.InitReserveInput(
      report.aToken,
      report.variableDebtToken,
      newToken.decimals(),
      isVirtualAccActive,
      t.rateStrategy,
      address(newToken),
      report.treasury,
      report.rewardsControllerProxy,
      t.aTokenName,
      t.aTokenSymbol,
      t.variableDebtName,
      t.variableDebtSymbol,
      t.emptyParams,
      t.interestRateData
    );
    vm.expectEmit(true, false, false, false, address(contracts.poolConfiguratorProxy));
    emit ReserveInitialized(
      input[0].underlyingAsset,
      address(0),
      address(0),
      address(0),
      input[0].interestRateStrategyAddress
    );

    // Perform action
    vm.prank(poolAdmin);
    contracts.poolConfiguratorProxy.initReserves(input);

    // Perform assertions
    {
      (address aTokenProxy, , address variableDebtProxy) = contracts
        .protocolDataProvider
        .getReserveTokensAddresses(address(newToken));

      assertEq(AToken(aTokenProxy).name(), t.aTokenName);
      assertEq(AToken(aTokenProxy).symbol(), t.aTokenSymbol);
      assertEq(AToken(aTokenProxy).decimals(), newToken.decimals());
      assertEq(AToken(aTokenProxy).RESERVE_TREASURY_ADDRESS(), report.treasury);
      assertEq(AToken(aTokenProxy).UNDERLYING_ASSET_ADDRESS(), address(newToken));
      assertEq(
        address(AToken(aTokenProxy).getIncentivesController()),
        report.rewardsControllerProxy
      );

      assertEq(AToken(variableDebtProxy).name(), t.variableDebtName);
      assertEq(AToken(variableDebtProxy).symbol(), t.variableDebtSymbol);
      assertEq(AToken(variableDebtProxy).decimals(), newToken.decimals());
      assertEq(AToken(variableDebtProxy).UNDERLYING_ASSET_ADDRESS(), address(newToken));
      assertEq(
        address(AToken(variableDebtProxy).getIncentivesController()),
        report.rewardsControllerProxy
      );
    }
    // Perform default asset checks
    TestReserveConfig memory c = _getReserveConfig(address(newToken), report.protocolDataProvider);

    assertEq(c.isActive, true);
    assertEq(c.isFrozen, false);
    assertEq(c.isPaused, false);
    assertEq(c.decimals, newToken.decimals());

    assertEq(c.ltv, 0);
    assertEq(c.liquidationThreshold, 0);
    assertEq(c.liquidationBonus, 0);
    assertEq(c.reserveFactor, 0);
    assertEq(c.usageAsCollateralEnabled, false);
    assertEq(c.borrowingEnabled, false);
    assertEq(c.isVirtualAccActive, isVirtualAccActive);
=======
      memory input = new ConfiguratorInputTypes.InitReserveInput[](length);
    for (uint i = 0; i < length; i++) {
      input[i] = _generateInitReserveInput(t[i], report, poolAdmin, true);
>>>>>>> 109595d0

      vm.expectEmit(true, false, false, false, address(contracts.poolConfiguratorProxy));
      emit ReserveInitialized(
        input[i].underlyingAsset,
        address(0),
        address(0),
        address(0),
        input[i].interestRateStrategyAddress
      );
    }
    // Perform action
    vm.prank(poolAdmin);
    contracts.poolConfiguratorProxy.initReserves(input);

    for (uint i = 0; i < length; i++) {
      ConfiguratorInputTypes.InitReserveInput memory initConfig = input[i];
      // Perform assertions
      {
        (address aTokenProxy, , address variableDebtProxy) = contracts
          .protocolDataProvider
          .getReserveTokensAddresses(initConfig.underlyingAsset);

        assertEq(AToken(aTokenProxy).name(), initConfig.aTokenName);
        assertEq(AToken(aTokenProxy).symbol(), initConfig.aTokenSymbol);
        assertEq(AToken(aTokenProxy).decimals(), initConfig.underlyingAssetDecimals);
        assertEq(AToken(aTokenProxy).RESERVE_TREASURY_ADDRESS(), initConfig.treasury);
        assertEq(AToken(aTokenProxy).UNDERLYING_ASSET_ADDRESS(), initConfig.underlyingAsset);
        assertEq(
          address(AToken(aTokenProxy).getIncentivesController()),
          initConfig.incentivesController
        );

<<<<<<< HEAD
        assertEq(AToken(variableDebtProxy).name(), reserveInput.variableDebtTokenName);
        assertEq(AToken(variableDebtProxy).symbol(), reserveInput.variableDebtTokenSymbol);
        assertEq(AToken(variableDebtProxy).decimals(), reserveInput.underlyingAssetDecimals);
        assertEq(
          AToken(variableDebtProxy).UNDERLYING_ASSET_ADDRESS(),
          reserveInput.underlyingAsset
        );
=======
        assertEq(AToken(stableDebtProxy).name(), initConfig.stableDebtTokenName);
        assertEq(AToken(stableDebtProxy).symbol(), initConfig.stableDebtTokenSymbol);
        assertEq(AToken(stableDebtProxy).decimals(), initConfig.underlyingAssetDecimals);
        assertEq(AToken(stableDebtProxy).UNDERLYING_ASSET_ADDRESS(), initConfig.underlyingAsset);
        assertEq(
          address(AToken(stableDebtProxy).getIncentivesController()),
          initConfig.incentivesController
        );

        assertEq(AToken(variableDebtProxy).name(), initConfig.variableDebtTokenName);
        assertEq(AToken(variableDebtProxy).symbol(), initConfig.variableDebtTokenSymbol);
        assertEq(AToken(variableDebtProxy).decimals(), initConfig.underlyingAssetDecimals);
        assertEq(AToken(variableDebtProxy).UNDERLYING_ASSET_ADDRESS(), initConfig.underlyingAsset);
>>>>>>> 109595d0
        assertEq(
          address(AToken(variableDebtProxy).getIncentivesController()),
          initConfig.incentivesController
        );
      }
      // Perform default asset checks
      TestReserveConfig memory c = _getReserveConfig(
        initConfig.underlyingAsset,
        report.protocolDataProvider
      );

      assertEq(c.isActive, true);
      assertEq(c.isFrozen, false);
      assertEq(c.isPaused, false);
      assertEq(c.decimals, initConfig.underlyingAssetDecimals);

      assertEq(c.ltv, 0);
      assertEq(c.liquidationThreshold, 0);
      assertEq(c.liquidationBonus, 0);
      assertEq(c.reserveFactor, 0);
      assertEq(c.usageAsCollateralEnabled, false);
      assertEq(c.borrowingEnabled, false);
<<<<<<< HEAD
=======
      assertEq(c.stableBorrowRateEnabled, false);
      assertEq(c.isVirtualAccActive, initConfig.useVirtualBalance);
>>>>>>> 109595d0
    }
    assertEq(contracts.poolProxy.getReservesList().length, previousListedAssets + length);
  }

  function test_initReserves_zeroAssets() public {
    uint256 previousListedAssets = contracts.poolProxy.getReservesList().length;

    ConfiguratorInputTypes.InitReserveInput[] memory input;

    // Perform action, does not revert but does nothing due empty array, no-op
    vm.prank(poolAdmin);
    contracts.poolConfiguratorProxy.initReserves(input);

    assertEq(contracts.poolProxy.getReservesList().length, previousListedAssets);
  }

  function test_reverts_initReserves_maxAssets(TestVars memory t, uint8 lengthSeed) public {
    uint256 previousListedAssets = contracts.poolProxy.getReservesList().length;

    uint256 maxListings = contracts.poolProxy.MAX_NUMBER_RESERVES() - previousListedAssets + 1;
    uint256 length = maxListings + lengthSeed;

    ConfiguratorInputTypes.InitReserveInput[]
      memory input = new ConfiguratorInputTypes.InitReserveInput[](length);
    for (uint256 i = 0; i < length; i++)
      input[i] = _generateInitReserveInput(t, report, poolAdmin, true);

    vm.expectRevert(bytes(Errors.NO_MORE_RESERVES_ALLOWED));
    vm.prank(poolAdmin);
    contracts.poolConfiguratorProxy.initReserves(input);

    assertEq(contracts.poolProxy.getReservesList().length, previousListedAssets);
  }

  function test_initReserves_notEnoughDecimal(TestVars memory t) public {
    vm.assume(t.underlyingDecimals < 6);

<<<<<<< HEAD
    TestVars memory t;
    t.aTokenName = 'Misc AToken';
    t.aTokenSymbol = 'aMISC';
    t.variableDebtName = 'Variable Debt Misc';
    t.variableDebtSymbol = 'varDebtMISC';
    t.rateStrategy = report.defaultInterestRateStrategyV2;
    t.interestRateData = abi.encode(
      IDefaultInterestRateStrategyV2.InterestRateData({
        optimalUsageRatio: 80_00,
        baseVariableBorrowRate: 1_00,
        variableRateSlope1: 4_00,
        variableRateSlope2: 60_00
      })
    );

    ConfiguratorInputTypes.InitReserveInput[]
      memory input = new ConfiguratorInputTypes.InitReserveInput[](1);

    input[0] = ConfiguratorInputTypes.InitReserveInput(
      report.aToken,
      report.variableDebtToken,
      newToken.decimals(),
      true,
      t.rateStrategy,
      address(newToken),
      report.treasury,
      report.rewardsControllerProxy,
      t.aTokenName,
      t.aTokenSymbol,
      t.variableDebtName,
      t.variableDebtSymbol,
      t.emptyParams,
      t.interestRateData
=======
    ConfiguratorInputTypes.InitReserveInput[] memory input = _generateInitConfig(
      t,
      report,
      poolAdmin,
      false
>>>>>>> 109595d0
    );

    vm.expectRevert(bytes(Errors.INVALID_DECIMALS));

    // Perform action
    vm.prank(poolAdmin);
    contracts.poolConfiguratorProxy.initReserves(input);
  }
}<|MERGE_RESOLUTION|>--- conflicted
+++ resolved
@@ -23,110 +23,16 @@
     initTestEnvironment();
   }
 
-<<<<<<< HEAD
-  function test_initReserves_singleAsset(bool isVirtualAccActive) public {
-    TestnetERC20 newToken = new TestnetERC20('Misc Token', 'MISC', 18, poolAdmin);
-
-    TestVars memory t;
-    t.aTokenName = 'Misc AToken';
-    t.aTokenSymbol = 'aMISC';
-    t.variableDebtName = 'Variable Debt Misc';
-    t.variableDebtSymbol = 'varDebtMISC';
-    t.rateStrategy = report.defaultInterestRateStrategyV2;
-    t.interestRateData = abi.encode(
-      IDefaultInterestRateStrategyV2.InterestRateData({
-        optimalUsageRatio: 80_00,
-        baseVariableBorrowRate: 1_00,
-        variableRateSlope1: 4_00,
-        variableRateSlope2: 60_00
-      })
-    );
-=======
   function test_initReserves_validNumberOfAssets(TestVars[128] memory t, uint8 length) public {
     vm.assume(length > 0 && length < 128);
->>>>>>> 109595d0
     uint256 previousListedAssets = contracts.poolProxy.getReservesList().length;
     uint256 maxListings = contracts.poolProxy.MAX_NUMBER_RESERVES() - previousListedAssets + 1;
     vm.assume(length < maxListings);
 
     ConfiguratorInputTypes.InitReserveInput[]
-<<<<<<< HEAD
-      memory input = new ConfiguratorInputTypes.InitReserveInput[](1);
-
-    input[0] = ConfiguratorInputTypes.InitReserveInput(
-      report.aToken,
-      report.variableDebtToken,
-      newToken.decimals(),
-      isVirtualAccActive,
-      t.rateStrategy,
-      address(newToken),
-      report.treasury,
-      report.rewardsControllerProxy,
-      t.aTokenName,
-      t.aTokenSymbol,
-      t.variableDebtName,
-      t.variableDebtSymbol,
-      t.emptyParams,
-      t.interestRateData
-    );
-    vm.expectEmit(true, false, false, false, address(contracts.poolConfiguratorProxy));
-    emit ReserveInitialized(
-      input[0].underlyingAsset,
-      address(0),
-      address(0),
-      address(0),
-      input[0].interestRateStrategyAddress
-    );
-
-    // Perform action
-    vm.prank(poolAdmin);
-    contracts.poolConfiguratorProxy.initReserves(input);
-
-    // Perform assertions
-    {
-      (address aTokenProxy, , address variableDebtProxy) = contracts
-        .protocolDataProvider
-        .getReserveTokensAddresses(address(newToken));
-
-      assertEq(AToken(aTokenProxy).name(), t.aTokenName);
-      assertEq(AToken(aTokenProxy).symbol(), t.aTokenSymbol);
-      assertEq(AToken(aTokenProxy).decimals(), newToken.decimals());
-      assertEq(AToken(aTokenProxy).RESERVE_TREASURY_ADDRESS(), report.treasury);
-      assertEq(AToken(aTokenProxy).UNDERLYING_ASSET_ADDRESS(), address(newToken));
-      assertEq(
-        address(AToken(aTokenProxy).getIncentivesController()),
-        report.rewardsControllerProxy
-      );
-
-      assertEq(AToken(variableDebtProxy).name(), t.variableDebtName);
-      assertEq(AToken(variableDebtProxy).symbol(), t.variableDebtSymbol);
-      assertEq(AToken(variableDebtProxy).decimals(), newToken.decimals());
-      assertEq(AToken(variableDebtProxy).UNDERLYING_ASSET_ADDRESS(), address(newToken));
-      assertEq(
-        address(AToken(variableDebtProxy).getIncentivesController()),
-        report.rewardsControllerProxy
-      );
-    }
-    // Perform default asset checks
-    TestReserveConfig memory c = _getReserveConfig(address(newToken), report.protocolDataProvider);
-
-    assertEq(c.isActive, true);
-    assertEq(c.isFrozen, false);
-    assertEq(c.isPaused, false);
-    assertEq(c.decimals, newToken.decimals());
-
-    assertEq(c.ltv, 0);
-    assertEq(c.liquidationThreshold, 0);
-    assertEq(c.liquidationBonus, 0);
-    assertEq(c.reserveFactor, 0);
-    assertEq(c.usageAsCollateralEnabled, false);
-    assertEq(c.borrowingEnabled, false);
-    assertEq(c.isVirtualAccActive, isVirtualAccActive);
-=======
       memory input = new ConfiguratorInputTypes.InitReserveInput[](length);
-    for (uint i = 0; i < length; i++) {
+    for (uint256 i = 0; i < length; i++) {
       input[i] = _generateInitReserveInput(t[i], report, poolAdmin, true);
->>>>>>> 109595d0
 
       vm.expectEmit(true, false, false, false, address(contracts.poolConfiguratorProxy));
       emit ReserveInitialized(
@@ -141,7 +47,7 @@
     vm.prank(poolAdmin);
     contracts.poolConfiguratorProxy.initReserves(input);
 
-    for (uint i = 0; i < length; i++) {
+    for (uint256 i = 0; i < length; i++) {
       ConfiguratorInputTypes.InitReserveInput memory initConfig = input[i];
       // Perform assertions
       {
@@ -159,29 +65,10 @@
           initConfig.incentivesController
         );
 
-<<<<<<< HEAD
-        assertEq(AToken(variableDebtProxy).name(), reserveInput.variableDebtTokenName);
-        assertEq(AToken(variableDebtProxy).symbol(), reserveInput.variableDebtTokenSymbol);
-        assertEq(AToken(variableDebtProxy).decimals(), reserveInput.underlyingAssetDecimals);
-        assertEq(
-          AToken(variableDebtProxy).UNDERLYING_ASSET_ADDRESS(),
-          reserveInput.underlyingAsset
-        );
-=======
-        assertEq(AToken(stableDebtProxy).name(), initConfig.stableDebtTokenName);
-        assertEq(AToken(stableDebtProxy).symbol(), initConfig.stableDebtTokenSymbol);
-        assertEq(AToken(stableDebtProxy).decimals(), initConfig.underlyingAssetDecimals);
-        assertEq(AToken(stableDebtProxy).UNDERLYING_ASSET_ADDRESS(), initConfig.underlyingAsset);
-        assertEq(
-          address(AToken(stableDebtProxy).getIncentivesController()),
-          initConfig.incentivesController
-        );
-
         assertEq(AToken(variableDebtProxy).name(), initConfig.variableDebtTokenName);
         assertEq(AToken(variableDebtProxy).symbol(), initConfig.variableDebtTokenSymbol);
         assertEq(AToken(variableDebtProxy).decimals(), initConfig.underlyingAssetDecimals);
         assertEq(AToken(variableDebtProxy).UNDERLYING_ASSET_ADDRESS(), initConfig.underlyingAsset);
->>>>>>> 109595d0
         assertEq(
           address(AToken(variableDebtProxy).getIncentivesController()),
           initConfig.incentivesController
@@ -204,11 +91,7 @@
       assertEq(c.reserveFactor, 0);
       assertEq(c.usageAsCollateralEnabled, false);
       assertEq(c.borrowingEnabled, false);
-<<<<<<< HEAD
-=======
-      assertEq(c.stableBorrowRateEnabled, false);
       assertEq(c.isVirtualAccActive, initConfig.useVirtualBalance);
->>>>>>> 109595d0
     }
     assertEq(contracts.poolProxy.getReservesList().length, previousListedAssets + length);
   }
@@ -246,47 +129,11 @@
   function test_initReserves_notEnoughDecimal(TestVars memory t) public {
     vm.assume(t.underlyingDecimals < 6);
 
-<<<<<<< HEAD
-    TestVars memory t;
-    t.aTokenName = 'Misc AToken';
-    t.aTokenSymbol = 'aMISC';
-    t.variableDebtName = 'Variable Debt Misc';
-    t.variableDebtSymbol = 'varDebtMISC';
-    t.rateStrategy = report.defaultInterestRateStrategyV2;
-    t.interestRateData = abi.encode(
-      IDefaultInterestRateStrategyV2.InterestRateData({
-        optimalUsageRatio: 80_00,
-        baseVariableBorrowRate: 1_00,
-        variableRateSlope1: 4_00,
-        variableRateSlope2: 60_00
-      })
-    );
-
-    ConfiguratorInputTypes.InitReserveInput[]
-      memory input = new ConfiguratorInputTypes.InitReserveInput[](1);
-
-    input[0] = ConfiguratorInputTypes.InitReserveInput(
-      report.aToken,
-      report.variableDebtToken,
-      newToken.decimals(),
-      true,
-      t.rateStrategy,
-      address(newToken),
-      report.treasury,
-      report.rewardsControllerProxy,
-      t.aTokenName,
-      t.aTokenSymbol,
-      t.variableDebtName,
-      t.variableDebtSymbol,
-      t.emptyParams,
-      t.interestRateData
-=======
     ConfiguratorInputTypes.InitReserveInput[] memory input = _generateInitConfig(
       t,
       report,
       poolAdmin,
       false
->>>>>>> 109595d0
     );
 
     vm.expectRevert(bytes(Errors.INVALID_DECIMALS));
