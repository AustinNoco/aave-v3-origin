--- conflicted
+++ resolved
@@ -69,21 +69,6 @@
           initConfig.incentivesController
         );
 
-<<<<<<< HEAD
-=======
-        assertEq(AToken(stableDebtProxy).name(), initConfig.stableDebtTokenName);
-        assertEq(AToken(stableDebtProxy).symbol(), initConfig.stableDebtTokenSymbol);
-        assertEq(
-          AToken(stableDebtProxy).decimals(),
-          TestnetERC20(initConfig.underlyingAsset).decimals()
-        );
-        assertEq(AToken(stableDebtProxy).UNDERLYING_ASSET_ADDRESS(), initConfig.underlyingAsset);
-        assertEq(
-          address(AToken(stableDebtProxy).getIncentivesController()),
-          initConfig.incentivesController
-        );
-
->>>>>>> 35342e49
         assertEq(AToken(variableDebtProxy).name(), initConfig.variableDebtTokenName);
         assertEq(AToken(variableDebtProxy).symbol(), initConfig.variableDebtTokenSymbol);
         assertEq(
