--- conflicted
+++ resolved
@@ -292,48 +292,6 @@
     bool isValidDecimals
   ) internal returns (ConfiguratorInputTypes.InitReserveInput[] memory) {
     ConfiguratorInputTypes.InitReserveInput[]
-<<<<<<< HEAD
-      memory input = new ConfiguratorInputTypes.InitReserveInput[](listings);
-
-    for (uint256 x; x < listings; ++x) {
-      TestnetERC20 listingToken = new TestnetERC20(
-        _concatStr('Token', x),
-        _concatStr('T', x),
-        uint8(10 + x),
-        poolAdminUser
-      );
-      TestVars memory t;
-      t.aTokenName = _concatStr('AToken ', x);
-      t.aTokenName = _concatStr('a ', x);
-      t.variableDebtName = _concatStr('Variable Debt Misc', x);
-      t.variableDebtSymbol = _concatStr('varDebtMISC ', x);
-      t.rateStrategy = r.defaultInterestRateStrategyV2;
-      t.interestRateData = abi.encode(
-        IDefaultInterestRateStrategyV2.InterestRateData({
-          optimalUsageRatio: 80_00,
-          baseVariableBorrowRate: 1_00,
-          variableRateSlope1: 4_00,
-          variableRateSlope2: 60_00
-        })
-      );
-
-      input[x] = ConfiguratorInputTypes.InitReserveInput(
-        r.aToken,
-        r.variableDebtToken,
-        listingToken.decimals(),
-        true,
-        t.rateStrategy,
-        address(listingToken),
-        r.treasury,
-        r.rewardsControllerProxy,
-        t.aTokenName,
-        t.aTokenSymbol,
-        t.variableDebtName,
-        t.variableDebtSymbol,
-        t.emptyParams,
-        t.interestRateData
-      );
-=======
       memory configurations = new ConfiguratorInputTypes.InitReserveInput[](t.length);
     for (uint256 i = 0; i < t.length; i++) {
       configurations[i] = _generateInitReserveInput(t[i], r, poolAdminUser, isValidDecimals);
@@ -351,7 +309,6 @@
       t.underlyingDecimals = uint8(bound(t.underlyingDecimals, 6, 25));
     } else {
       t.underlyingDecimals = uint8(bound(t.underlyingDecimals, 0, 5));
->>>>>>> 109595d0
     }
 
     ConfiguratorInputTypes.InitReserveInput memory input;
@@ -359,7 +316,6 @@
     input.underlyingAsset = address(
       new TestnetERC20('Misc Token', 'MISC', t.underlyingDecimals, poolAdminUser)
     );
-    input.stableDebtTokenImpl = r.stableDebtToken;
     input.variableDebtTokenImpl = r.variableDebtToken;
     input.underlyingAssetDecimals = t.underlyingDecimals;
     input.useVirtualBalance = t.useVirtualBalance;
@@ -370,8 +326,6 @@
     input.aTokenSymbol = t.aTokenSymbol;
     input.variableDebtTokenName = t.variableDebtName;
     input.variableDebtTokenSymbol = t.variableDebtSymbol;
-    input.stableDebtTokenName = t.stableDebtName;
-    input.stableDebtTokenSymbol = t.stableDebtSymbol;
     input.params = bytes('');
     input.interestRateData = abi.encode(
       IDefaultInterestRateStrategyV2.InterestRateData({
