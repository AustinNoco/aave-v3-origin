// SPDX-License-Identifier: BUSL-1.1
pragma solidity ^0.8.10;

import {IPool} from '../../../interfaces/IPool.sol';
import {IInitializableAToken} from '../../../interfaces/IInitializableAToken.sol';
import {IInitializableDebtToken} from '../../../interfaces/IInitializableDebtToken.sol';
import {InitializableImmutableAdminUpgradeabilityProxy} from '../../../misc/aave-upgradeability/InitializableImmutableAdminUpgradeabilityProxy.sol';
import {IReserveInterestRateStrategy} from '../../../interfaces/IReserveInterestRateStrategy.sol';
import {ReserveConfiguration} from '../configuration/ReserveConfiguration.sol';
import {DataTypes} from '../types/DataTypes.sol';
import {ConfiguratorInputTypes} from '../types/ConfiguratorInputTypes.sol';

/**
 * @title ConfiguratorLogic library
 * @author Aave
 * @notice Implements the functions to initialize reserves and update aTokens and debtTokens
 */
library ConfiguratorLogic {
  using ReserveConfiguration for DataTypes.ReserveConfigurationMap;

  // See `IPoolConfigurator` for descriptions
  event ReserveInitialized(
    address indexed asset,
    address indexed aToken,
    address stableDebtToken,
    address variableDebtToken,
    address interestRateStrategyAddress
  );
  event ATokenUpgraded(
    address indexed asset,
    address indexed proxy,
    address indexed implementation
  );
  event VariableDebtTokenUpgraded(
    address indexed asset,
    address indexed proxy,
    address indexed implementation
  );

  /**
   * @notice Initialize a reserve by creating and initializing aToken, stable debt token and variable debt token
   * @dev Emits the `ReserveInitialized` event
   * @param pool The Pool in which the reserve will be initialized
   * @param input The needed parameters for the initialization
   */
  function executeInitReserve(
    IPool pool,
    ConfiguratorInputTypes.InitReserveInput calldata input
  ) external {
    address aTokenProxyAddress = _initTokenWithProxy(
      input.aTokenImpl,
      abi.encodeWithSelector(
        IInitializableAToken.initialize.selector,
        pool,
        input.treasury,
        input.underlyingAsset,
        input.incentivesController,
        input.underlyingAssetDecimals,
        input.aTokenName,
        input.aTokenSymbol,
        input.params
      )
    );

    address variableDebtTokenProxyAddress = _initTokenWithProxy(
      input.variableDebtTokenImpl,
      abi.encodeWithSelector(
        IInitializableDebtToken.initialize.selector,
        pool,
        input.underlyingAsset,
        input.incentivesController,
        input.underlyingAssetDecimals,
        input.variableDebtTokenName,
        input.variableDebtTokenSymbol,
        input.params
      )
    );

    pool.initReserve(
      input.underlyingAsset,
      aTokenProxyAddress,
      variableDebtTokenProxyAddress,
      input.interestRateStrategyAddress
    );

    DataTypes.ReserveConfigurationMap memory currentConfig = DataTypes.ReserveConfigurationMap(0);

    currentConfig.setDecimals(input.underlyingAssetDecimals);

    currentConfig.setActive(true);
    currentConfig.setPaused(false);
    currentConfig.setFrozen(false);
    currentConfig.setVirtualAccActive(input.useVirtualBalance);

    pool.setConfiguration(input.underlyingAsset, currentConfig);

    IReserveInterestRateStrategy(input.interestRateStrategyAddress).setInterestRateParams(
      input.underlyingAsset,
      input.interestRateData
    );

    emit ReserveInitialized(
      input.underlyingAsset,
      aTokenProxyAddress,
      address(0),
      variableDebtTokenProxyAddress,
      input.interestRateStrategyAddress
    );
  }

  /**
   * @notice Updates the aToken implementation and initializes it
   * @dev Emits the `ATokenUpgraded` event
   * @param cachedPool The Pool containing the reserve with the aToken
   * @param input The parameters needed for the initialize call
   */
  function executeUpdateAToken(
    IPool cachedPool,
    ConfiguratorInputTypes.UpdateATokenInput calldata input
  ) external {
    DataTypes.ReserveDataLegacy memory reserveData = cachedPool.getReserveData(input.asset);

    (, , , uint256 decimals, , ) = cachedPool.getConfiguration(input.asset).getParams();

    bytes memory encodedCall = abi.encodeWithSelector(
      IInitializableAToken.initialize.selector,
      cachedPool,
      input.treasury,
      input.asset,
      input.incentivesController,
      decimals,
      input.name,
      input.symbol,
      input.params
    );

    _upgradeTokenImplementation(reserveData.aTokenAddress, input.implementation, encodedCall);

    emit ATokenUpgraded(input.asset, reserveData.aTokenAddress, input.implementation);
  }

  /**
<<<<<<< HEAD
=======
   * @notice Updates the stable debt token implementation and initializes it
   * @dev Emits the `StableDebtTokenUpgraded` event
   * @param cachedPool The Pool containing the reserve with the stable debt token
   * @param input The parameters needed for the initialize call
   */
  function executeUpdateStableDebtToken(
    IPool cachedPool,
    ConfiguratorInputTypes.UpdateDebtTokenInput calldata input
  ) external {
    DataTypes.ReserveDataLegacy memory reserveData = cachedPool.getReserveData(input.asset);

    (, , , uint256 decimals, , ) = cachedPool.getConfiguration(input.asset).getParams();

    bytes memory encodedCall = abi.encodeWithSelector(
      IInitializableDebtToken.initialize.selector,
      cachedPool,
      input.asset,
      input.incentivesController,
      decimals,
      input.name,
      input.symbol,
      input.params
    );

    _upgradeTokenImplementation(
      reserveData.stableDebtTokenAddress,
      input.implementation,
      encodedCall
    );

    emit StableDebtTokenUpgraded(
      input.asset,
      reserveData.stableDebtTokenAddress,
      input.implementation
    );
  }

  /**
>>>>>>> e7b93540
   * @notice Updates the variable debt token implementation and initializes it
   * @dev Emits the `VariableDebtTokenUpgraded` event
   * @param cachedPool The Pool containing the reserve with the variable debt token
   * @param input The parameters needed for the initialize call
   */
  function executeUpdateVariableDebtToken(
    IPool cachedPool,
    ConfiguratorInputTypes.UpdateDebtTokenInput calldata input
  ) external {
    DataTypes.ReserveDataLegacy memory reserveData = cachedPool.getReserveData(input.asset);

    (, , , uint256 decimals, , ) = cachedPool.getConfiguration(input.asset).getParams();

    bytes memory encodedCall = abi.encodeWithSelector(
      IInitializableDebtToken.initialize.selector,
      cachedPool,
      input.asset,
      input.incentivesController,
      decimals,
      input.name,
      input.symbol,
      input.params
    );

    _upgradeTokenImplementation(
      reserveData.variableDebtTokenAddress,
      input.implementation,
      encodedCall
    );

    emit VariableDebtTokenUpgraded(
      input.asset,
      reserveData.variableDebtTokenAddress,
      input.implementation
    );
  }

  /**
   * @notice Creates a new proxy and initializes the implementation
   * @param implementation The address of the implementation
   * @param initParams The parameters that is passed to the implementation to initialize
   * @return The address of initialized proxy
   */
  function _initTokenWithProxy(
    address implementation,
    bytes memory initParams
  ) internal returns (address) {
    InitializableImmutableAdminUpgradeabilityProxy proxy = new InitializableImmutableAdminUpgradeabilityProxy(
        address(this)
      );

    proxy.initialize(implementation, initParams);

    return address(proxy);
  }

  /**
   * @notice Upgrades the implementation and makes call to the proxy
   * @dev The call is used to initialize the new implementation.
   * @param proxyAddress The address of the proxy
   * @param implementation The address of the new implementation
   * @param  initParams The parameters to the call after the upgrade
   */
  function _upgradeTokenImplementation(
    address proxyAddress,
    address implementation,
    bytes memory initParams
  ) internal {
    InitializableImmutableAdminUpgradeabilityProxy proxy = InitializableImmutableAdminUpgradeabilityProxy(
        payable(proxyAddress)
      );

    proxy.upgradeToAndCall(implementation, initParams);
  }
}<|MERGE_RESOLUTION|>--- conflicted
+++ resolved
@@ -140,14 +140,12 @@
   }
 
   /**
-<<<<<<< HEAD
-=======
-   * @notice Updates the stable debt token implementation and initializes it
-   * @dev Emits the `StableDebtTokenUpgraded` event
-   * @param cachedPool The Pool containing the reserve with the stable debt token
+   * @notice Updates the variable debt token implementation and initializes it
+   * @dev Emits the `VariableDebtTokenUpgraded` event
+   * @param cachedPool The Pool containing the reserve with the variable debt token
    * @param input The parameters needed for the initialize call
    */
-  function executeUpdateStableDebtToken(
+  function executeUpdateVariableDebtToken(
     IPool cachedPool,
     ConfiguratorInputTypes.UpdateDebtTokenInput calldata input
   ) external {
@@ -167,45 +165,6 @@
     );
 
     _upgradeTokenImplementation(
-      reserveData.stableDebtTokenAddress,
-      input.implementation,
-      encodedCall
-    );
-
-    emit StableDebtTokenUpgraded(
-      input.asset,
-      reserveData.stableDebtTokenAddress,
-      input.implementation
-    );
-  }
-
-  /**
->>>>>>> e7b93540
-   * @notice Updates the variable debt token implementation and initializes it
-   * @dev Emits the `VariableDebtTokenUpgraded` event
-   * @param cachedPool The Pool containing the reserve with the variable debt token
-   * @param input The parameters needed for the initialize call
-   */
-  function executeUpdateVariableDebtToken(
-    IPool cachedPool,
-    ConfiguratorInputTypes.UpdateDebtTokenInput calldata input
-  ) external {
-    DataTypes.ReserveDataLegacy memory reserveData = cachedPool.getReserveData(input.asset);
-
-    (, , , uint256 decimals, , ) = cachedPool.getConfiguration(input.asset).getParams();
-
-    bytes memory encodedCall = abi.encodeWithSelector(
-      IInitializableDebtToken.initialize.selector,
-      cachedPool,
-      input.asset,
-      input.incentivesController,
-      decimals,
-      input.name,
-      input.symbol,
-      input.params
-    );
-
-    _upgradeTokenImplementation(
       reserveData.variableDebtTokenAddress,
       input.implementation,
       encodedCall
