--- conflicted
+++ resolved
@@ -321,9 +321,6 @@
     report.aToken = tokensReport.aToken;
     report.variableDebtToken = tokensReport.variableDebtToken;
     report.stableDebtToken = tokensReport.stableDebtToken;
-<<<<<<< HEAD
-    report.defaultInterestRateStrategy = peripheryReport.defaultInterestRateStrategy;
-=======
     report.priceOracleSentinel = miscReport.priceOracleSentinel;
     report.defaultInterestRateStrategy = miscReport.defaultInterestRateStrategy;
     report.configEngine = configEngineReport.configEngine;
@@ -331,7 +328,6 @@
     report.staticATokenFactoryProxy = staticATokenReport.staticATokenFactoryProxy;
     report.staticATokenImplementation = staticATokenReport.staticATokenImplementation;
     report.transparentProxyFactory = staticATokenReport.transparentProxyFactory;
->>>>>>> 97356e32
 
     return report;
   }
