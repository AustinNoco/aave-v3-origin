--- conflicted
+++ resolved
@@ -178,8 +178,7 @@
       setupReport.rewardsControllerProxy,
       peripheryReport.treasury,
       tokensReport.aToken,
-      tokensReport.variableDebtToken,
-      tokensReport.stableDebtToken
+      tokensReport.variableDebtToken
     );
 
     return helpersBatchOne.getConfigEngineReport();
@@ -320,10 +319,6 @@
     report.aclManager = setupReport.aclManager;
     report.aToken = tokensReport.aToken;
     report.variableDebtToken = tokensReport.variableDebtToken;
-<<<<<<< HEAD
-    report.defaultInterestRateStrategy = peripheryReport.defaultInterestRateStrategy;
-=======
-    report.stableDebtToken = tokensReport.stableDebtToken;
     report.priceOracleSentinel = miscReport.priceOracleSentinel;
     report.defaultInterestRateStrategy = miscReport.defaultInterestRateStrategy;
     report.configEngine = configEngineReport.configEngine;
@@ -331,7 +326,6 @@
     report.staticATokenFactoryProxy = staticATokenReport.staticATokenFactoryProxy;
     report.staticATokenImplementation = staticATokenReport.staticATokenImplementation;
     report.transparentProxyFactory = staticATokenReport.transparentProxyFactory;
->>>>>>> 35342e49
 
     return report;
   }
