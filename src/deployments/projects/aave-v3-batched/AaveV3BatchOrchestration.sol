// SPDX-License-Identifier: BUSL-1.1
pragma solidity ^0.8.0;

import {AaveV3TokensBatch} from './batches/AaveV3TokensBatch.sol';
import {AaveV3PoolBatch} from './batches/AaveV3PoolBatch.sol';
import {AaveV3L2PoolBatch} from './batches/AaveV3L2PoolBatch.sol';
import {AaveV3GettersBatchOne} from './batches/AaveV3GettersBatchOne.sol';
import {AaveV3GettersBatchTwo} from './batches/AaveV3GettersBatchTwo.sol';
import {AaveV3GettersProcedureTwo} from '../../contracts/procedures/AaveV3GettersProcedureTwo.sol';
import {AaveV3PeripheryBatch} from './batches/AaveV3PeripheryBatch.sol';
import {AaveV3ParaswapBatch} from './batches/AaveV3ParaswapBatch.sol';
import {AaveV3SetupBatch} from './batches/AaveV3SetupBatch.sol';
import '../../interfaces/IMarketReportTypes.sol';
import {IMarketReportStorage} from '../../interfaces/IMarketReportStorage.sol';
import {IPoolReport} from '../../interfaces/IPoolReport.sol';

/**
 * @title AaveV3BatchOrchestration
 * @author BGD
 * @dev Library which ensemble the deployment of Aave V3 using batch constructor deployment pattern.
 */
library AaveV3BatchOrchestration {
  function deployAaveV3(
    address deployer,
    Roles memory roles,
    MarketConfig memory config,
    DeployFlags memory flags,
    MarketReport memory deployedContracts
  ) internal returns (MarketReport memory) {
    (AaveV3SetupBatch setupBatch, InitialReport memory initialReport) = _deploySetupContract(
      deployer,
      roles,
      config,
      deployedContracts
    );

    AaveV3GettersBatchOne.GettersReportBatchOne memory gettersReport1 = _deployGettersBatch1(
      initialReport.poolAddressesProvider,
      config.networkBaseTokenPriceInUsdProxyAggregator,
      config.marketReferenceCurrencyPriceInUsdProxyAggregator
    );

    PoolReport memory poolReport = _deployPoolImplementations(
      initialReport.poolAddressesProvider,
      flags
    );

    PeripheryReport memory peripheryReport = _deployPeripherals(
      roles,
      config,
      initialReport.poolAddressesProvider,
      address(setupBatch)
    );

    SetupReport memory setupReport = setupBatch.setupAaveV3Market(
      roles,
      config,
      poolReport.poolImplementation,
      poolReport.poolConfiguratorImplementation,
      gettersReport1.protocolDataProvider,
      peripheryReport.aaveOracle,
      peripheryReport.rewardsControllerImplementation
    );

    ParaswapReport memory paraswapReport = _deployParaswapAdapters(
      roles,
      config,
      initialReport.poolAddressesProvider,
      peripheryReport.treasury
    );

    AaveV3GettersBatchTwo.GettersReportBatchTwo memory gettersReport2 = _deployGettersBatch2(
      setupReport.poolProxy,
      roles.poolAdmin,
      config.wrappedNativeToken,
      flags.l2
    );

    AaveV3TokensBatch.TokensReport memory tokensReport = _deployTokens(setupReport.poolProxy);

    // Save final report at AaveV3SetupBatch contract
    MarketReport memory report = _generateMarketReport(
      initialReport,
      gettersReport1,
      gettersReport2,
      poolReport,
      peripheryReport,
      paraswapReport,
      setupReport,
      tokensReport
    );
    setupBatch.setMarketReport(report);

    return report;
  }

  function _deploySetupContract(
    address deployer,
    Roles memory roles,
    MarketConfig memory config,
    MarketReport memory deployedContracts
  ) internal returns (AaveV3SetupBatch, InitialReport memory) {
    AaveV3SetupBatch setupBatch = new AaveV3SetupBatch(deployer, roles, config, deployedContracts);
    return (setupBatch, setupBatch.getInitialReport());
  }

  function _deployGettersBatch1(
    address poolAddressesProvider,
    address networkBaseTokenPriceInUsdProxyAggregator,
    address marketReferenceCurrencyPriceInUsdProxyAggregator
  ) internal returns (AaveV3GettersBatchOne.GettersReportBatchOne memory) {
    AaveV3GettersBatchOne gettersBatch1 = new AaveV3GettersBatchOne(
      poolAddressesProvider,
      networkBaseTokenPriceInUsdProxyAggregator,
      marketReferenceCurrencyPriceInUsdProxyAggregator
    );

    return gettersBatch1.getGettersReportOne();
  }

  function _deployGettersBatch2(
    address poolProxy,
    address poolAdmin,
    address wrappedNativeToken,
    bool l2Flag
  ) internal returns (AaveV3GettersBatchTwo.GettersReportBatchTwo memory) {
    AaveV3GettersBatchTwo gettersBatch2;
    if (wrappedNativeToken != address(0) || l2Flag) {
      gettersBatch2 = new AaveV3GettersBatchTwo(poolProxy, poolAdmin, wrappedNativeToken, l2Flag);
      return gettersBatch2.getGettersReportTwo();
    }

    return
      AaveV3GettersProcedureTwo.GettersReportBatchTwo({
        wrappedTokenGateway: address(0),
        l2Encoder: address(0)
      });
  }

  function _deployPoolImplementations(
    address poolAddressesProvider,
    DeployFlags memory flags
  ) internal returns (PoolReport memory) {
    IPoolReport poolBatch;

    if (flags.l2) {
      poolBatch = IPoolReport(new AaveV3L2PoolBatch(poolAddressesProvider));
    } else {
      poolBatch = IPoolReport(new AaveV3PoolBatch(poolAddressesProvider));
    }

    return poolBatch.getPoolReport();
  }

  function _deployPeripherals(
    Roles memory roles,
    MarketConfig memory config,
    address poolAddressesProvider,
    address setupBatch
  ) internal returns (PeripheryReport memory) {
    AaveV3PeripheryBatch peripheryBatch = new AaveV3PeripheryBatch(
      roles.poolAdmin,
      config,
      poolAddressesProvider,
      setupBatch
    );

    return peripheryBatch.getPeripheryReport();
  }

  function _deployParaswapAdapters(
    Roles memory roles,
    MarketConfig memory config,
    address poolAddressesProvider,
    address treasury
  ) internal returns (ParaswapReport memory) {
    if (config.paraswapAugustusRegistry != address(0) && config.paraswapFeeClaimer != address(0)) {
      AaveV3ParaswapBatch parawswapBatch = new AaveV3ParaswapBatch(
        roles.poolAdmin,
        config,
        poolAddressesProvider,
        treasury
      );
      return parawswapBatch.getParaswapReport();
    }

    return
      ParaswapReport({
        paraSwapLiquiditySwapAdapter: address(0),
        paraSwapRepayAdapter: address(0),
        paraSwapWithdrawSwapAdapter: address(0),
        aaveParaSwapFeeClaimer: address(0)
      });
  }

  function _deployTokens(
    address poolProxy
  ) internal returns (AaveV3TokensBatch.TokensReport memory) {
    AaveV3TokensBatch tokensBatch = new AaveV3TokensBatch(poolProxy);

    return tokensBatch.getTokensReport();
  }

  function _generateMarketReport(
    InitialReport memory initialReport,
    AaveV3GettersBatchOne.GettersReportBatchOne memory gettersReportOne,
    AaveV3GettersBatchTwo.GettersReportBatchTwo memory gettersReportTwo,
    PoolReport memory poolReport,
    PeripheryReport memory peripheryReport,
    ParaswapReport memory paraswapReport,
    SetupReport memory setupReport,
    AaveV3TokensBatch.TokensReport memory tokensReport
  ) internal pure returns (MarketReport memory) {
    MarketReport memory report;

    report.poolAddressesProvider = initialReport.poolAddressesProvider;
    report.poolAddressesProviderRegistry = initialReport.poolAddressesProviderRegistry;
    report.emissionManager = peripheryReport.emissionManager;
    report.rewardsControllerImplementation = peripheryReport.rewardsControllerImplementation;
    report.walletBalanceProvider = gettersReportOne.walletBalanceProvider;
    report.uiIncentiveDataProvider = gettersReportOne.uiIncentiveDataProvider;
    report.protocolDataProvider = gettersReportOne.protocolDataProvider;
    report.uiPoolDataProvider = gettersReportOne.uiPoolDataProvider;
    report.poolImplementation = poolReport.poolImplementation;
    report.wrappedTokenGateway = gettersReportTwo.wrappedTokenGateway;
    report.l2Encoder = gettersReportTwo.l2Encoder;
    report.poolConfiguratorImplementation = poolReport.poolConfiguratorImplementation;
    report.aaveOracle = peripheryReport.aaveOracle;
    report.paraSwapLiquiditySwapAdapter = paraswapReport.paraSwapLiquiditySwapAdapter;
    report.paraSwapRepayAdapter = paraswapReport.paraSwapRepayAdapter;
    report.paraSwapWithdrawSwapAdapter = paraswapReport.paraSwapWithdrawSwapAdapter;
    report.aaveParaSwapFeeClaimer = paraswapReport.aaveParaSwapFeeClaimer;
    report.treasuryImplementation = peripheryReport.treasuryImplementation;
    report.proxyAdmin = peripheryReport.proxyAdmin;
    report.treasury = peripheryReport.treasury;
    report.poolProxy = setupReport.poolProxy;
    report.poolConfiguratorProxy = setupReport.poolConfiguratorProxy;
    report.rewardsControllerProxy = setupReport.rewardsControllerProxy;
    report.aclManager = setupReport.aclManager;
    report.aToken = tokensReport.aToken;
    report.variableDebtToken = tokensReport.variableDebtToken;
<<<<<<< HEAD
    report.defaultInterestRateStrategyV2 = peripheryReport.defaultInterestRateStrategyV2;
=======
    report.stableDebtToken = tokensReport.stableDebtToken;
    report.defaultInterestRateStrategy = peripheryReport.defaultInterestRateStrategy;
>>>>>>> b6694d1d

    return report;
  }
}<|MERGE_RESOLUTION|>--- conflicted
+++ resolved
@@ -239,12 +239,7 @@
     report.aclManager = setupReport.aclManager;
     report.aToken = tokensReport.aToken;
     report.variableDebtToken = tokensReport.variableDebtToken;
-<<<<<<< HEAD
-    report.defaultInterestRateStrategyV2 = peripheryReport.defaultInterestRateStrategyV2;
-=======
-    report.stableDebtToken = tokensReport.stableDebtToken;
     report.defaultInterestRateStrategy = peripheryReport.defaultInterestRateStrategy;
->>>>>>> b6694d1d
 
     return report;
   }
